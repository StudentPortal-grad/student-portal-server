--- conflicted
+++ resolved
@@ -8,11 +8,8 @@
 import asyncHandler from "../utils/asyncHandler";
 import { getPaginationMetadata, ParsedPaginationOptions } from "../utils/pagination";
 import { IConversation } from "../models/types";
-<<<<<<< HEAD
 import path from "path";
-=======
 import NotificationService from "../services/notification.service";
->>>>>>> 6e5673c2
 
 // --- Helper Functions for Message Controller ---
 /**
